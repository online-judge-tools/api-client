--- conflicted
+++ resolved
@@ -22,17 +22,9 @@
     yapf == 0.29.0
     pytest >= 5.1.2
     pytest-cov >= 2.7.1
-<<<<<<< HEAD
 docs =
     sphinx >= 2.4
     sphinx_rtd_theme >= 0.4
-=======
-    testfixtures == 6.14.0
-docs =
-    sphinx >= 2.4
-    sphinx-autodoc-typehints == 1.10.3
-    sphinx_rtd_theme >= 0.2.4
->>>>>>> bc42a66a
 
 [yapf]
 column_limit = 9999
