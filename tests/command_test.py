--- conflicted
+++ resolved
@@ -9,7 +9,6 @@
         result = tests.utils.run_in_sandbox(args=['-v', 'test', '--json'] + args, files=files)
         self.assertTrue(result['proc'].stdout)
         data = json.loads(result['proc'].stdout.decode())
-<<<<<<< HEAD
         if expected is None:
             return data
         else:
@@ -21,20 +20,8 @@
                 if 'output' in b['testcase']:
                     self.assertEqual(a['testcase']['output'], b['testcase']['output'] % result['tempdir'])
                 self.assertEqual(a['exitcode'], b['exitcode'])
-                self.assertEqual(a['result'], b['result'])
+                self.assertEqual(a['status'], b['status'])
                 self.assertEqual(a['output'], b['output'])
-=======
-        self.assertEqual(len(data), len(expected))
-        for a, b in zip(data, expected):
-            self.assertEqual(a['testcase']['name'], b['testcase']['name'])
-            self.assertEqual(a['testcase']['input'], b['testcase']['input'] % result['tempdir'])
-            self.assertEqual('output' in a['testcase'], 'output' in b['testcase'])
-            if 'output' in b['testcase']:
-                self.assertEqual(a['testcase']['output'], b['testcase']['output'] % result['tempdir'])
-            self.assertEqual(a['exitcode'], b['exitcode'])
-            self.assertEqual(a['status'], b['status'])
-            self.assertEqual(a['output'], b['output'])
->>>>>>> 9aaf909e
 
     def test_call_test_simple(self):
         self.snippet_call_test(
@@ -213,7 +200,7 @@
                 },
             ],
             expected=[{
-                'result': 'WA',
+                'status': 'WA',
                 'testcase': {
                     'name': 'sample-1',
                     'input': '%s/test/sample-1.in',
@@ -222,7 +209,7 @@
                 'output': 'foo\n',
                 'exitcode': 0,
             }, {
-                'result': 'AC',
+                'status': 'AC',
                 'testcase': {
                     'name': 'sample-2',
                     'input': '%s/test/sample-2.in',
